'use strict';

var util = require('../util/util');
var interpolate = require('../util/interpolate');
var browser = require('../util/browser');
var LngLat = require('../geo/lng_lat');
var LngLatBounds = require('../geo/lng_lat_bounds');
var Point = require('point-geometry');

/**
<<<<<<< HEAD
 * Options common to {@link Map#jumpTo}, {@link Map#easeTo}, and {@link Map#flyTo},
 * controlling the destination location, zoom level, bearing and pitch.
 * All properties are options; unspecified
 * options will default to the current value for that property.
=======
 * Options common to `Map#jumpTo`, `Map#easeTo`, and `Map#flyTo`, controlling the destination
 * location, zoom level, bearing and pitch.
>>>>>>> 8048b3cb
 *
 * @typedef {Object} CameraOptions
 * @property {LngLat} center Map center
 * @property {number} zoom Map zoom level
 * @property {number} bearing Map rotation bearing in degrees counter-clockwise from north
 * @property {number} pitch Map angle in degrees at which the camera is looking at the ground
 * @property {LngLat} around If zooming, the zoom center (defaults to map center)
 */

/**
 * Options common to map movement methods that involve animation, such as {@link Map#panBy} and
 * {@link Map#easeTo}, controlling the duration of the animation and easing function. All properties
 * are optional.
 *
 * @typedef {Object} AnimationOptions
 * @property {number} duration Number in milliseconds
 * @property {Function} easing
 * @property {Array} offset point, origin of movement relative to map center
 * @property {boolean} animate When set to false, no animation happens
 */

var Camera = module.exports = function() {};

util.extend(Camera.prototype, /** @lends Map.prototype */{
    /**
     * Get the current view geographical point.
     * @returns {LngLat}
     */
    getCenter: function() { return this.transform.center; },

    /**
     * Sets a map location. Equivalent to `jumpTo({center: center})`.
     *
     * @param {LngLat} center Map center to jump to
     * @param {EventData} [eventData] Data to propagate to any event receivers
     * @fires movestart
     * @fires moveend
     * @returns {Map} `this`
     * @example
     * map.setCenter([-74, 38]);
     */
    setCenter: function(center, eventData) {
        this.jumpTo({center: center}, eventData);
        return this;
    },

    /**
     * Pan by a certain number of pixels
     *
     * @param {Array<number>} offset [x, y]
     * @param {AnimationOptions} [options]
     * @param {EventData} [eventData] Data to propagate to any event receivers
     * @fires movestart
     * @fires moveend
     * @returns {Map} `this`
     */
    panBy: function(offset, options, eventData) {
        this.panTo(this.transform.center,
            util.extend({offset: Point.convert(offset).mult(-1)}, options), eventData);
        return this;
    },

    /**
     * Pan to a certain location with easing
     *
     * @param {LngLat} lnglat Location to pan to
     * @param {AnimationOptions} [options]
     * @param {EventData} [eventData] Data to propagate to any event receivers
     * @fires movestart
     * @fires moveend
     * @returns {Map} `this`
     */
    panTo: function(lnglat, options, eventData) {
        return this.easeTo(util.extend({
            center: lnglat
        }, options), eventData);
    },


    /**
     * Get the current zoom
     * @returns {number}
     */
    getZoom: function() { return this.transform.zoom; },

    /**
     * Sets a map zoom. Equivalent to `jumpTo({zoom: zoom})`.
     *
     * @param {number} zoom Map zoom level
     * @param {EventData} [eventData] Data to propagate to any event receivers
     * @fires movestart
     * @fires zoomstart
     * @fires move
     * @fires zoom
     * @fires moveend
     * @fires zoomend
     * @returns {Map} `this`
     * @example
     * // zoom the map to 5
     * map.setZoom(5);
     */
    setZoom: function(zoom, eventData) {
        this.jumpTo({zoom: zoom}, eventData);
        return this;
    },

    /**
     * Zooms to a certain zoom level with easing.
     *
     * @param {number} zoom
     * @param {AnimationOptions} [options]
     * @param {EventData} [eventData] Data to propagate to any event receivers
     * @fires movestart
     * @fires zoomstart
     * @fires move
     * @fires zoom
     * @fires moveend
     * @fires zoomend
     * @returns {Map} `this`
     */
    zoomTo: function(zoom, options, eventData) {
        return this.easeTo(util.extend({
            zoom: zoom
        }, options), eventData);
    },

    /**
     * Zoom in by 1 level
     *
     * @param {AnimationOptions} [options]
     * @param {EventData} [eventData] Data to propagate to any event receivers
     * @fires movestart
     * @fires zoomstart
     * @fires move
     * @fires zoom
     * @fires moveend
     * @fires zoomend
     * @returns {Map} `this`
     */
    zoomIn: function(options, eventData) {
        this.zoomTo(this.getZoom() + 1, options, eventData);
        return this;
    },

    /**
     * Zoom out by 1 level
     *
     * @param {AnimationOptions} [options]
     * @param {EventData} [eventData] Data to propagate to any event receivers
     * @fires movestart
     * @fires zoomstart
     * @fires move
     * @fires zoom
     * @fires moveend
     * @fires zoomend
     * @returns {Map} `this`
     */
    zoomOut: function(options, eventData) {
        this.zoomTo(this.getZoom() - 1, options, eventData);
        return this;
    },


    /**
     * Get the current bearing in degrees
     * @returns {number}
     */
    getBearing: function() { return this.transform.bearing; },

    /**
     * Sets a map rotation. Equivalent to `jumpTo({bearing: bearing})`.
     *
     * @param {number} bearing Map rotation bearing in degrees counter-clockwise from north
     * @param {EventData} [eventData] Data to propagate to any event receivers
     * @fires movestart
     * @fires moveend
     * @returns {Map} `this`
     * @example
     * // rotate the map to 90 degrees
     * map.setBearing(90);
     */
    setBearing: function(bearing, eventData) {
        this.jumpTo({bearing: bearing}, eventData);
        return this;
    },

    /**
     * Rotate bearing by a certain number of degrees with easing
     *
     * @param {number} bearing
     * @param {AnimationOptions} [options]
     * @param {EventData} [eventData] Data to propagate to any event receivers
     * @fires movestart
     * @fires moveend
     * @returns {Map} `this`
     */
    rotateTo: function(bearing, options, eventData) {
        return this.easeTo(util.extend({
            bearing: bearing
        }, options), eventData);
    },

    /**
     * Sets map bearing to 0 (north) with easing
     *
     * @param {AnimationOptions} [options]
     * @param {EventData} [eventData] Data to propagate to any event receivers
     * @fires movestart
     * @fires moveend
     * @returns {Map} `this`
     */
    resetNorth: function(options, eventData) {
        this.rotateTo(0, util.extend({duration: 1000}, options), eventData);
        return this;
    },

    /**
     * Animates map bearing to 0 (north) if it's already close to it.
     *
     * @param {AnimationOptions} [options]
     * @param {EventData} [eventData] Data to propagate to any event receivers
     * @fires movestart
     * @fires moveend
     * @returns {Map} `this`
     */
    snapToNorth: function(options, eventData) {
        if (Math.abs(this.getBearing()) < this.options.bearingSnap) {
            return this.resetNorth(options, eventData);
        }
        return this;
    },

    /**
     * Get the current angle in degrees
     * @returns {number}
     */
    getPitch: function() { return this.transform.pitch; },

    /**
     * Sets a map angle. Equivalent to `jumpTo({pitch: pitch})`.
     *
     * @param {number} pitch The angle at which the camera is looking at the ground
     * @param {EventData} [eventData] Data to propagate to any event receivers
     * @fires movestart
     * @fires moveend
     * @returns {Map} `this`
     */
    setPitch: function(pitch, eventData) {
        this.jumpTo({pitch: pitch}, eventData);
        return this;
    },


    /**
     * Zoom to contain certain geographical bounds
     *
     * @param {LngLatBounds|Array<Array<number>>} bounds [[minLng, minLat], [maxLng, maxLat]]
     * @param {Object} options
     * @param {boolean} [options.linear] When true, the map transitions to the new camera using
     *     {@link Map#easeTo}. When false, the map transitions using {@link Map#flyTo}. See
     *     {@link Map#flyTo} for information on options specific to that animation transition.
     * @param {Function} options.easing
     * @param {number} options.padding how much padding there is around the given bounds on each side in pixels
     * @param {number} options.maxZoom The resulting zoom level will be at most
     *     this value.
     * @param {EventData} [eventData] Data to propagate to any event receivers
     * @fires movestart
     * @fires moveend
     * @returns {Map} `this`
     */
    fitBounds: function(bounds, options, eventData) {

        options = util.extend({
            padding: 0,
            offset: [0, 0],
            maxZoom: Infinity
        }, options);

        bounds = LngLatBounds.convert(bounds);

        var offset = Point.convert(options.offset),
            tr = this.transform,
            nw = tr.project(bounds.getNorthWest()),
            se = tr.project(bounds.getSouthEast()),
            size = se.sub(nw),
            scaleX = (tr.width - options.padding * 2 - Math.abs(offset.x) * 2) / size.x,
            scaleY = (tr.height - options.padding * 2 - Math.abs(offset.y) * 2) / size.y;

        options.center = tr.unproject(nw.add(se).div(2));
        options.zoom = Math.min(tr.scaleZoom(tr.scale * Math.min(scaleX, scaleY)), options.maxZoom);
        options.bearing = 0;

        return options.linear ?
            this.easeTo(options, eventData) :
            this.flyTo(options, eventData);
    },

    /**
     * Change any combination of center, zoom, bearing, and pitch, without
     * a transition. The map will retain the current values for any options
     * not included in `options`.
     *
     * @param {CameraOptions} options map view options
     * @param {EventData} [eventData] Data to propagate to any event receivers
     * @fires movestart
     * @fires zoomstart
     * @fires move
     * @fires zoom
     * @fires rotate
     * @fires pitch
     * @fires zoomend
     * @fires moveend
     * @returns {Map} `this`
     */
    jumpTo: function(options, eventData) {
        this.stop();

        var tr = this.transform,
            zoomChanged = false,
            bearingChanged = false,
            pitchChanged = false;

        if ('zoom' in options && tr.zoom !== +options.zoom) {
            zoomChanged = true;
            tr.zoom = +options.zoom;
        }

        if ('center' in options) {
            tr.center = LngLat.convert(options.center);
        }

        if ('bearing' in options && tr.bearing !== +options.bearing) {
            bearingChanged = true;
            tr.bearing = +options.bearing;
        }

        if ('pitch' in options && tr.pitch !== +options.pitch) {
            pitchChanged = true;
            tr.pitch = +options.pitch;
        }

        this.fire('movestart', eventData)
            .fire('move', eventData);

        if (zoomChanged) {
            this.fire('zoomstart', eventData)
                .fire('zoom', eventData)
                .fire('zoomend', eventData);
        }

        if (bearingChanged) {
            this.fire('rotate', eventData);
        }

        if (pitchChanged) {
            this.fire('pitch', eventData);
        }

        return this.fire('moveend', eventData);
    },

    /**
     * Change any combination of center, zoom, bearing, and pitch, with a smooth animation
     * between old and new values. The map will retain the current values for any options
     * not included in `options`.
     *
     * @param {CameraOptions|AnimationOptions} options map view and animation options
     * @param {EventData} [eventData] Data to propagate to any event receivers
     * @fires movestart
     * @fires zoomstart
     * @fires move
     * @fires zoom
     * @fires rotate
     * @fires pitch
     * @fires zoomend
     * @fires moveend
     * @returns {Map} `this`
     */
    easeTo: function(options, eventData) {
        this.stop();

        options = util.extend({
            offset: [0, 0],
            duration: 500,
            easing: util.ease
        }, options);

        var tr = this.transform,
            offset = Point.convert(options.offset),
            startZoom = this.getZoom(),
            startBearing = this.getBearing(),
            startPitch = this.getPitch(),

            zoom = 'zoom' in options ? +options.zoom : startZoom,
            bearing = 'bearing' in options ? this._normalizeBearing(options.bearing, startBearing) : startBearing,
            pitch = 'pitch' in options ? +options.pitch : startPitch,

            toLngLat,
            toPoint;

        if ('center' in options) {
            toLngLat = LngLat.convert(options.center);
            toPoint = tr.centerPoint.add(offset);
        } else if ('around' in options) {
            toLngLat = LngLat.convert(options.around);
            toPoint = tr.locationPoint(toLngLat);
        } else {
            toPoint = tr.centerPoint.add(offset);
            toLngLat = tr.pointLocation(toPoint);
        }

        var fromPoint = tr.locationPoint(toLngLat);

        if (options.animate === false) options.duration = 0;

        this.zooming = (zoom !== startZoom);
        this.rotating = (startBearing !== bearing);
        this.pitching = (pitch !== startPitch);

        if (!options.noMoveStart) {
            this.fire('movestart', eventData);
        }
        if (this.zooming) {
            this.fire('zoomstart', eventData);
        }

        clearTimeout(this._onEaseEnd);

        this._ease(function (k) {
            if (this.zooming) {
                tr.zoom = interpolate(startZoom, zoom, k);
            }

            if (this.rotating) {
                tr.bearing = interpolate(startBearing, bearing, k);
            }

            if (this.pitching) {
                tr.pitch = interpolate(startPitch, pitch, k);
            }

            tr.setLocationAtPoint(toLngLat, fromPoint.add(toPoint.sub(fromPoint)._mult(k)));

            this.fire('move', eventData);
            if (this.zooming) {
                this.fire('zoom', eventData);
            }
            if (this.rotating) {
                this.fire('rotate', eventData);
            }
            if (this.pitching) {
                this.fire('pitch', eventData);
            }
        }, function() {
            if (options.delayEndEvents) {
                this._onEaseEnd = setTimeout(this._easeToEnd.bind(this, eventData), options.delayEndEvents);
            } else {
                this._easeToEnd(eventData);
            }
        }.bind(this), options);

        return this;
    },

    _easeToEnd: function(eventData) {
        if (this.zooming) {
            this.fire('zoomend', eventData);
        }
        this.fire('moveend', eventData);

        this.zooming = false;
        this.rotating = false;
        this.pitching = false;
    },

    /**
     * Change any combination of center, zoom, bearing, and pitch, animated along a curve that
     * evokes flight. The transition animation seamlessly incorporates zooming and panning to help
     * the user find his or her bearings even after traversing a great distance.
     *
     * @param {CameraOptions|AnimationOptions} options map view and animation options
     * @param {number} [options.curve=1.42] Relative amount of zooming that takes place along the
     *     flight path. A high value maximizes zooming for an exaggerated animation, while a low
     *     value minimizes zooming for something closer to {@link Map#easeTo}. 1.42 is the average
     *     value selected by participants in the user study in
     *     [van Wijk (2003)](https://www.win.tue.nl/~vanwijk/zoompan.pdf). A value of
     *     `Math.pow(6, 0.25)` would be equivalent to the root mean squared average velocity. A
     *     value of 1 would produce a circular motion.
     * @param {number} [options.minZoom] Zero-based zoom level at the peak of the flight path. If
     *     `options.curve` is specified, this option is ignored.
     * @param {number} [options.speed=1.2] Average speed of the animation. A speed of 1.2 means that
     *     the map appears to move along the flight path by 1.2 times `options.curve` screenfuls every
     *     second. A _screenful_ is the visible span in pixels. It does not correspond to a fixed
     *     physical distance but rather varies by zoom level.
     * @param {number} [options.screenSpeed] Average speed of the animation, measured in screenfuls
     *     per second, assuming a linear timing curve. If `options.speed` is specified, this option
     *     is ignored.
     * @param {Function} [options.easing] Transition timing curve
     * @param {EventData} [eventData] Data to propagate to any event receivers
     * @fires movestart
     * @fires zoomstart
     * @fires move
     * @fires zoom
     * @fires rotate
     * @fires pitch
     * @fires zoomend
     * @fires moveend
     * @returns {this}
     * @example
     * // fly with default options to null island
     * map.flyTo({center: [0, 0], zoom: 9});
     * // using flyTo options
     * map.flyTo({
     *   center: [0, 0],
     *   zoom: 9,
     *   speed: 0.2,
     *   curve: 1,
     *   easing: function(t) {
     *     return t;
     *   }
     * });
     */
    flyTo: function(options, eventData) {
        // This method implements an “optimal path” animation, as detailed in:
        //
        // Van Wijk, Jarke J.; Nuij, Wim A. A. “Smooth and efficient zooming and panning.” INFOVIS
        //   ’03. pp. 15–22. <https://www.win.tue.nl/~vanwijk/zoompan.pdf#page=5>.
        //
        // Where applicable, local variable documentation begins with the associated variable or
        // function in van Wijk (2003).

        this.stop();

        options = util.extend({
            offset: [0, 0],
            speed: 1.2,
            curve: 1.42,
            easing: util.ease
        }, options);

        var tr = this.transform,
            offset = Point.convert(options.offset),
            startZoom = this.getZoom(),
            startBearing = this.getBearing(),
            startPitch = this.getPitch();

        var center = 'center' in options ? LngLat.convert(options.center) : this.getCenter();
        var zoom = 'zoom' in options ?  +options.zoom : startZoom;
        var bearing = 'bearing' in options ? this._normalizeBearing(options.bearing, startBearing) : startBearing;
        var pitch = 'pitch' in options ? +options.pitch : startPitch;

        // If a path crossing the antimeridian would be shorter, extend the final coordinate so that
        // interpolating between the two endpoints will cross it.
        if (Math.abs(tr.center.lng) + Math.abs(center.lng) > 180) {
            if (tr.center.lng > 0 && center.lng < 0) {
                center.lng += 360;
            } else if (tr.center.lng < 0 && center.lng > 0) {
                center.lng -= 360;
            }
        }

        var scale = tr.zoomScale(zoom - startZoom),
            from = tr.point,
            to = 'center' in options ? tr.project(center).sub(offset.div(scale)) : from;

        var startWorldSize = tr.worldSize,
            rho = options.curve,

            // w₀: Initial visible span, measured in pixels at the initial scale.
            w0 = Math.max(tr.width, tr.height),
            // w₁: Final visible span, measured in pixels with respect to the initial scale.
            w1 = w0 / scale,
            // Length of the flight path as projected onto the ground plane, measured in pixels from
            // the world image origin at the initial scale.
            u1 = to.sub(from).mag();

        if ('minZoom' in options) {
            var minZoom = util.clamp(Math.min(options.minZoom, startZoom, zoom), tr.minZoom, tr.maxZoom);
            // w<sub>m</sub>: Maximum visible span, measured in pixels with respect to the initial
            // scale.
            var wMax = w0 / tr.zoomScale(minZoom - startZoom);
            rho = Math.sqrt(wMax / u1 * 2);
        }

        // ρ²
        var rho2 = rho * rho;

        /**
         * rᵢ: Returns the zoom-out factor at one end of the animation.
         *
         * @param i 0 for the ascent or 1 for the descent.
         * @private
         */
        function r(i) {
            var b = (w1 * w1 - w0 * w0 + (i ? -1 : 1) * rho2 * rho2 * u1 * u1) / (2 * (i ? w1 : w0) * rho2 * u1);
            return Math.log(Math.sqrt(b * b + 1) - b);
        }

        function sinh(n) { return (Math.exp(n) - Math.exp(-n)) / 2; }
        function cosh(n) { return (Math.exp(n) + Math.exp(-n)) / 2; }
        function tanh(n) { return sinh(n) / cosh(n); }

        // r₀: Zoom-out factor during ascent.
        var r0 = r(0),
            /**
             * w(s): Returns the visible span on the ground, measured in pixels with respect to the
             * initial scale.
             *
             * Assumes an angular field of view of 2 arctan ½ ≈ 53°.
             * @private
             */
            w = function (s) { return (cosh(r0) / cosh(r0 + rho * s)); },
            /**
             * u(s): Returns the distance along the flight path as projected onto the ground plane,
             * measured in pixels from the world image origin at the initial scale.
             * @private
             */
            u = function (s) { return w0 * ((cosh(r0) * tanh(r0 + rho * s) - sinh(r0)) / rho2) / u1; },
            // S: Total length of the flight path, measured in ρ-screenfuls.
            S = (r(1) - r0) / rho;

        // When u₀ = u₁, the optimal path doesn’t require both ascent and descent.
        if (Math.abs(u1) < 0.000001) {
            // Perform a more or less instantaneous transition if the path is too short.
            if (Math.abs(w0 - w1) < 0.000001) return this.easeTo(options);

            var k = w1 < w0 ? -1 : 1;
            S = Math.abs(Math.log(w1 / w0)) / rho;

            u = function() { return 0; };
            w = function(s) { return Math.exp(k * rho * s); };
        }

        if ('duration' in options) {
            options.duration = +options.duration;
        } else {
            var V = 'screenSpeed' in options ? +options.screenSpeed / rho : +options.speed;
            options.duration = 1000 * S / V;
        }

        this.zooming = true;
        if (startBearing !== bearing) this.rotating = true;
        if (startPitch !== pitch) this.pitching = true;

        this.fire('movestart', eventData);
        this.fire('zoomstart', eventData);

        this._ease(function (k) {
            // s: The distance traveled along the flight path, measured in ρ-screenfuls.
            var s = k * S,
                us = u(s);

            tr.zoom = startZoom + tr.scaleZoom(1 / w(s));
            tr.center = tr.unproject(from.add(to.sub(from).mult(us)), startWorldSize);

            if (this.rotating) {
                tr.bearing = interpolate(startBearing, bearing, k);
            }
            if (this.pitching) {
                tr.pitch = interpolate(startPitch, pitch, k);
            }

            this.fire('move', eventData);
            this.fire('zoom', eventData);
            if (this.rotating) {
                this.fire('rotate', eventData);
            }
            if (this.pitching) {
                this.fire('pitch', eventData);
            }
        }, function() {
            this.fire('zoomend', eventData);
            this.fire('moveend', eventData);
            this.zooming = false;
            this.rotating = false;
            this.pitching = false;
        }, options);

        return this;
    },

    isEasing: function() {
        return !!this._abortFn;
    },

    /**
     * Stop current animation
     *
     * @returns {Map} `this`
     */
    stop: function() {
        if (this._abortFn) {
            this._abortFn();
            this._finishEase();
        }
        return this;
    },

    _ease: function(frame, finish, options) {
        this._finishFn = finish;
        this._abortFn = browser.timed(function (t) {
            frame.call(this, options.easing(t));
            if (t === 1) {
                this._finishEase();
            }
        }, options.animate === false ? 0 : options.duration, this);
    },

    _finishEase: function() {
        delete this._abortFn;
        // The finish function might emit events which trigger new eases, which
        // set a new _finishFn. Ensure we don't delete it unintentionally.
        var finish = this._finishFn;
        delete this._finishFn;
        finish.call(this);
    },

    // convert bearing so that it's numerically close to the current one so that it interpolates properly
    _normalizeBearing: function(bearing, currentBearing) {
        bearing = util.wrap(bearing, -180, 180);
        var diff = Math.abs(bearing - currentBearing);
        if (Math.abs(bearing - 360 - currentBearing) < diff) bearing -= 360;
        if (Math.abs(bearing + 360 - currentBearing) < diff) bearing += 360;
        return bearing;
    },

    _updateEasing: function(duration, zoom, bezier) {
        var easing;

        if (this.ease) {
            var ease = this.ease,
                t = (Date.now() - ease.start) / ease.duration,
                speed = ease.easing(t + 0.01) - ease.easing(t),

                // Quick hack to make new bezier that is continuous with last
                x = 0.27 / Math.sqrt(speed * speed + 0.0001) * 0.01,
                y = Math.sqrt(0.27 * 0.27 - x * x);

            easing = util.bezier(x, y, 0.25, 1);
        } else {
            easing = bezier ? util.bezier.apply(util, bezier) : util.ease;
        }

        // store information on current easing
        this.ease = {
            start: (new Date()).getTime(),
            to: Math.pow(2, zoom),
            duration: duration,
            easing: easing
        };

        return easing;
    }
});

/**
 * Pitch event. This event is emitted whenever the map's pitch changes.
 *
 * @event pitch
 * @memberof Map
 * @instance
 * @property {EventData} data Original event data
 */<|MERGE_RESOLUTION|>--- conflicted
+++ resolved
@@ -8,15 +8,10 @@
 var Point = require('point-geometry');
 
 /**
-<<<<<<< HEAD
  * Options common to {@link Map#jumpTo}, {@link Map#easeTo}, and {@link Map#flyTo},
  * controlling the destination location, zoom level, bearing and pitch.
  * All properties are options; unspecified
  * options will default to the current value for that property.
-=======
- * Options common to `Map#jumpTo`, `Map#easeTo`, and `Map#flyTo`, controlling the destination
- * location, zoom level, bearing and pitch.
->>>>>>> 8048b3cb
  *
  * @typedef {Object} CameraOptions
  * @property {LngLat} center Map center
